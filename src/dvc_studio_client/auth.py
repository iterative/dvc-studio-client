--- conflicted
+++ resolved
@@ -26,11 +26,7 @@
     pass
 
 
-<<<<<<< HEAD
 class AuthorizationExpiredError(StudioAuthError):
-=======
-class AuthenticationExpired(StudioAuthError):
->>>>>>> e183cae7
     pass
 
 
@@ -166,16 +162,10 @@
     return d
 
 
-<<<<<<< HEAD
-def check_token_authorization(*, uri: str, device_code: str) -> Optional[str]:
-    """Checks the authorization status of a token based on a device code and
-    returns access token upon successful authorization.
-=======
 def check_token_authentication(*, uri: str, device_code: str) -> Optional[str]:
     """
     Checks the authentication status of a token based on a device code and
     returns access token upon successful authentication.
->>>>>>> e183cae7
 
     Parameters
     ----------
@@ -224,13 +214,8 @@
                 time.sleep(5)
                 continue
             if detail == "authorization_expired":
-<<<<<<< HEAD
                 raise AuthorizationExpiredError(  # noqa: TRY003
                     "failed to authenticate: This 'device_code' has expired.",
-=======
-                raise AuthenticationExpired(
-                    "failed to authenticate: This 'device_code' has expired."
->>>>>>> e183cae7
                 )
 
         r.raise_for_status()

import pytest
import requests
from dvc_studio_client.auth import (
<<<<<<< HEAD
    AuthorizationExpiredError,
=======
    AuthenticationExpired,
    DeviceLoginResponse,
>>>>>>> e183cae7
    InvalidScopesError,
    check_token_authentication,
    get_access_token,
    start_device_login,
)
from requests import Response

MOCK_RESPONSE = {
    "verification_uri": "https://studio.example.com/auth/device-login",
    "user_code": "MOCKCODE",
    "device_code": "random-value",
    "token_uri": "https://studio.example.com/api/device-login/token",
    "token_name": "random-name",
}


@pytest.fixture()
def mock_response(mocker):
    def _mock_response(status_code, json):
        response = Response()
        response.status_code = status_code
        mocker.patch.object(response, "json", return_value=json)
        return response

    return _mock_response


@pytest.fixture()
def mock_post(mocker, mock_response):
    def _mock_post(method, side_effect):
        return mocker.patch(
            method,
            side_effect=[mock_response(status, resp) for status, resp in side_effect],
        )

    return _mock_post


def test_auth_expired(mocker, mock_post):
    mocker.patch("webbrowser.open")

    mock_login_post = mock_post("requests.post", [(200, MOCK_RESPONSE)])

    mock_poll_post = mock_post(
        "requests.Session.post",
        [(400, {"detail": "authorization_expired"})],
    )

<<<<<<< HEAD
    with pytest.raises(AuthorizationExpiredError):
=======
    with pytest.raises(AuthenticationExpired):
>>>>>>> e183cae7
        get_access_token(client_name="client", hostname="https://studio.example.com")

    assert mock_login_post.call_args == mocker.call(
        url="https://studio.example.com/api/device-login",
        json={
            "client_name": "client",
        },
        headers={"Content-type": "application/json"},
        timeout=5,
    )

    assert mock_poll_post.call_args_list == [
        mocker.call(
            "https://studio.example.com/api/device-login/token",
            json={"code": "random-value"},
            timeout=5,
            allow_redirects=False,
        ),
    ]


def test_auth_success(mocker, mock_post, capfd):
    mocker.patch("time.sleep")
    mocker.patch("webbrowser.open")
    mock_login_post = mock_post("requests.post", [(200, MOCK_RESPONSE)])
    mock_poll_post = mock_post(
        "requests.Session.post",
        [
            (400, {"detail": "authorization_pending"}),
            (200, {"access_token": "isat_access_token"}),
        ],
    )

    assert get_access_token(
        hostname="https://example.com",
        scopes="experiments",
        token_name="random-name",
    ) == ("random-name", "isat_access_token")

    assert mock_login_post.call_args_list == [
        mocker.call(
            url="https://example.com/api/device-login",
            json={
                "client_name": "client",
                "token_name": "random-name",
                "scopes": ["experiments"],
            },
            headers={"Content-type": "application/json"},
            timeout=5,
        ),
    ]
    assert mock_poll_post.call_count == 2
    assert mock_poll_post.call_args_list == [
        mocker.call(
            "https://studio.example.com/api/device-login/token",
            json={"code": "random-value"},
            timeout=5,
            allow_redirects=False,
        ),
        mocker.call(
            "https://studio.example.com/api/device-login/token",
            json={"code": "random-value"},
            timeout=5,
            allow_redirects=False,
        ),
    ]
    assert "Please continue the login in the web browser" in capfd.readouterr().out


def test_webbrowser_open_fails(mocker, mock_post, capfd):
    mock_open = mocker.patch("webbrowser.open")
    mock_open.return_value = False

    mocker.patch("time.sleep")
    mock_post("requests.post", [(200, MOCK_RESPONSE)])
    mock_post(
        "requests.Session.post",
        [
            (400, {"detail": "authorization_pending"}),
            (200, {"access_token": "isat_access_token"}),
        ],
    )

    assert get_access_token(
        hostname="https://example.com",
        scopes="experiments",
        token_name="random-name",
    ) == ("random-name", "isat_access_token")
    assert "Please open the following url in your browser" in capfd.readouterr().out


def test_start_device_login(mocker, mock_post):
    example_response = {
        "device_code": "random-device-code",
        "user_code": "MOCKCODE",
        "verification_uri": "http://example.com/verify",
        "token_uri": "http://example.com/token",
        "token_name": "token_name",
        "expires_in": 1500,
    }
    mock_post = mock_post("requests.post", [(200, example_response)])

    response = start_device_login(
        base_url="https://example.com",
        client_name="dvc",
        token_name="token_name",
        scopes=["EXPERIMENTS"],
    )

    assert mock_post.called
    assert mock_post.call_args == mocker.call(
        url="https://example.com/api/device-login",
        json={
            "client_name": "dvc",
            "token_name": "token_name",
            "scopes": ["EXPERIMENTS"],
        },
        headers={"Content-type": "application/json"},
        timeout=5,
    )
    assert response == example_response


def test_start_device_login_invalid_scopes(mock_post):
    with pytest.raises(InvalidScopesError):
        start_device_login(
            base_url="https://example.com",
            client_name="dvc",
            token_name="token_name",
            scopes=["INVALID!"],
        )


def test_check_token_authorization_expired(mocker, mock_post):
    mocker.patch("time.sleep")
    mock_post = mock_post(
        "requests.Session.post",
        [
            (400, {"detail": "authorization_pending"}),
            (400, {"detail": "authorization_expired"}),
        ],
    )

<<<<<<< HEAD
    with pytest.raises(AuthorizationExpiredError):
        check_token_authorization(
            uri="https://example.com/token_uri",
            device_code="random_device_code",
=======
    with pytest.raises(AuthenticationExpired):
        check_token_authentication(
            uri="https://example.com/token_uri", device_code="random_device_code"
>>>>>>> e183cae7
        )

    assert mock_post.call_count == 2
    assert mock_post.call_args == mocker.call(
        "https://example.com/token_uri",
        json={"code": "random_device_code"},
        timeout=5,
        allow_redirects=False,
    )


def test_check_token_authentication_error(mocker, mock_post):
    mocker.patch("time.sleep")
    mock_post = mock_post(
        "requests.Session.post",
        [
            (400, {"detail": "authorization_pending"}),
            (500, {"detail": "unexpected_error"}),
        ],
    )

    with pytest.raises(requests.RequestException):
<<<<<<< HEAD
        check_token_authorization(
            uri="https://example.com/token_uri",
            device_code="random_device_code",
=======
        check_token_authentication(
            uri="https://example.com/token_uri", device_code="random_device_code"
>>>>>>> e183cae7
        )

    assert mock_post.call_count == 2
    assert mock_post.call_args == mocker.call(
        "https://example.com/token_uri",
        json={"code": "random_device_code"},
        timeout=5,
        allow_redirects=False,
    )


def test_check_token_authentication_success(mocker, mock_post):
    mocker.patch("time.sleep")
    mock_post_call = mock_post(
        "requests.Session.post",
        [
            (400, {"detail": "authorization_pending"}),
            (400, {"detail": "authorization_pending"}),
            (200, {"access_token": "isat_token"}),
        ],
    )

    assert (
<<<<<<< HEAD
        check_token_authorization(
            uri="https://example.com/token_uri",
            device_code="random_device_code",
=======
        check_token_authentication(
            uri="https://example.com/token_uri", device_code="random_device_code"
>>>>>>> e183cae7
        )
        == "isat_token"
    )

    assert mock_post_call.call_count == 3
    assert mock_post_call.call_args == mocker.call(
        "https://example.com/token_uri",
        json={"code": "random_device_code"},
        timeout=5,
        allow_redirects=False,
    )<|MERGE_RESOLUTION|>--- conflicted
+++ resolved
@@ -1,12 +1,7 @@
 import pytest
 import requests
 from dvc_studio_client.auth import (
-<<<<<<< HEAD
     AuthorizationExpiredError,
-=======
-    AuthenticationExpired,
-    DeviceLoginResponse,
->>>>>>> e183cae7
     InvalidScopesError,
     check_token_authentication,
     get_access_token,
@@ -55,11 +50,7 @@
         [(400, {"detail": "authorization_expired"})],
     )
 
-<<<<<<< HEAD
     with pytest.raises(AuthorizationExpiredError):
-=======
-    with pytest.raises(AuthenticationExpired):
->>>>>>> e183cae7
         get_access_token(client_name="client", hostname="https://studio.example.com")
 
     assert mock_login_post.call_args == mocker.call(
@@ -193,7 +184,7 @@
         )
 
 
-def test_check_token_authorization_expired(mocker, mock_post):
+def test_check_token_authentication_expired(mocker, mock_post):
     mocker.patch("time.sleep")
     mock_post = mock_post(
         "requests.Session.post",
@@ -203,16 +194,10 @@
         ],
     )
 
-<<<<<<< HEAD
     with pytest.raises(AuthorizationExpiredError):
-        check_token_authorization(
+        check_token_authentication(
             uri="https://example.com/token_uri",
             device_code="random_device_code",
-=======
-    with pytest.raises(AuthenticationExpired):
-        check_token_authentication(
-            uri="https://example.com/token_uri", device_code="random_device_code"
->>>>>>> e183cae7
         )
 
     assert mock_post.call_count == 2
@@ -235,14 +220,9 @@
     )
 
     with pytest.raises(requests.RequestException):
-<<<<<<< HEAD
-        check_token_authorization(
+        check_token_authentication(
             uri="https://example.com/token_uri",
             device_code="random_device_code",
-=======
-        check_token_authentication(
-            uri="https://example.com/token_uri", device_code="random_device_code"
->>>>>>> e183cae7
         )
 
     assert mock_post.call_count == 2
@@ -266,14 +246,9 @@
     )
 
     assert (
-<<<<<<< HEAD
-        check_token_authorization(
+        check_token_authentication(
             uri="https://example.com/token_uri",
             device_code="random_device_code",
-=======
-        check_token_authentication(
-            uri="https://example.com/token_uri", device_code="random_device_code"
->>>>>>> e183cae7
         )
         == "isat_token"
     )

--- conflicted
+++ resolved
@@ -541,11 +541,7 @@
             "Authorization": "token FOO_TOKEN",
             "Content-type": "application/json",
         },
-<<<<<<< HEAD
-        timeout=5,
-=======
-        timeout=(30, 5),
->>>>>>> 329a56af
+        timeout=(30, 5),
     )
 
 
